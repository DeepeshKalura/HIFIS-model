# Relevant file/directory paths
PATHS:
  RAW_DATA: 'data/raw/HIFIS_Clients.csv'
  RAW_SPDAT_DATA: 'data/raw/SPDATS.json'
  PROCESSED_DATA: 'data/processed/HIFIS_Processed.csv'
  PROCESSED_OHE_DATA: 'data/processed/HIFIS_Processed_OHE.csv'
  GROUND_TRUTH: 'data/processed/GroundTruth.csv'
  DATA_INFO: 'data/interpretability/data_info.yml'
  MODEL_WEIGHTS: 'results/models/'
  MODEL_TO_LOAD: 'results/models/model.h5'
  IMAGES: 'documents/generated_images/'
  LOGS: 'results\\logs\\'
  EXPERIMENTS: 'results/experiments/'
  HORIZON_SEARCH: 'results/experiments/horizon_search'
  LIME_EXPERIMENT: 'results/experiments/lime_experiment'
  LIME_SUBMODULAR_PICK: 'results/experiments/lime_submodular_pick.csv'
  TRAIN_SET: 'data/processed/Train_Set.csv'
  TEST_SET: 'data/processed/Test_Set.csv'
  SCALER_COL_TRANSFORMER: 'data/transformers/scaler_col_transformer.bin'
  ORDINAL_COL_TRANSFORMER: 'data/transformers/ordinal_col_transformer.bin'
  OHE_COL_TRANSFORMER_MV: 'data/transformers/ohe_col_transformer_mv.bin'
  OHE_COL_TRANSFORMER_SV: 'data/transformers/ohe_col_transformer_sv.bin'
  MULTI_TRAIN_TEST_METRICS: 'results/experiments/multi_train_test_metrics.csv'
  LIME_EXPLAINER: './data/interpretability/lime_explainer.pkl'
  BATCH_PREDICTIONS: './results/predictions/predictions'
  TRENDING_PREDICTIONS: './results/predictions/trending_predictions.csv'
  K-PROTOTYPES_CENTROIDS: 'results/experiments/cluster_centroids_'
  K-PROTOTYPES_CLUSTERS: 'results/experiments/client_clusters_'

# Constants pertaining to data structure
DATA:
  N_WEEKS: 26
  GROUND_TRUTH_DATE: 'today'   # Set to either 'today' or a past date with format 'yyyy-mm-dd'
  CHRONIC_THRESHOLD: 180
  CLIENT_EXCLUSIONS: []
  FEATURES_TO_DROP_FIRST: ['MovedInDate','OtherMedications','DietCatetory','FoodType',
                           'ConsentType','ClientHeightCM','EyeColour','HairColour','ProvinceOfBirth','CityOfBirth','CountryOfBirth',
                           'IntakeID', 'clientContributingFactorID', 'ClientBehaviouralFactorID', 'PeopleLifeEventID',
                            'ClientDietID', 'ClientBarredPeriodID', 'Modules', 'ServiceRestricitonOrganizationName', 'PersonID']
  IDENTIFYING_FEATURES_TO_DROP_LAST: ['ServiceID','FamilyID','MonthlyAmount','DOB']
  TIMED_FEATURES_TO_DROP_LAST: ['DateEnd','ExpenseStartDate','ExpenseEndDate','IncomeStartDate',
                           'IncomeEndDate','HealthIssueStart','HealthIssueEnd','LifeEventStartDate','LifeEventEndDate','SPDAT_Date',
                           'ContributingFactorDateStart','ContributingFactorDateEnd','BehavioralRiskFactorDateStart','BehavioralRiskFactorDateEnd',
                           'EducationStartDate','EducationEndDate','WatchConcernDateStart','WatchConcernDateEnd']
  TIMED_EVENT_FEATURES: ['ExpenseType', 'Expensefrequency', 'ExpenseAmount', 'IsEssentialYN', 'IncomeType', 'MonthlyAmount', 'HealthIssue',
                         'HealthIssueMedicationName', 'OtherMedications', 'DiagnosedYN','SelfReportedYN', 'SuspectedYN', 'ContributingFactor',
                         'BehavioralFactor', 'Severity', 'LifeEvent', 'TotalScore', 'SPDAT_Type', 'PreScreenPeriod']
  TIMED_EVENTS: ['Behavioral Risk Factor', 'Contributing Factor', 'Diet', 'Education', 'Expenses', 'HealthIssues', 'Income', 'Life Events',
                 'Medications', 'Service Restriction', 'VAT', 'VISPDAT']
  TIMED_SERVICE_FEATURES: ['Stay', 'Case Management', 'Housing', 'Housing Subsidy', 'Storage']
  COUNTED_SERVICE_FEATURES: ['Reservations', 'Turnaways', 'Food Bank', 'Goods and Services']
  NONCATEGORICAL_FEATURES: ['ServiceID','ClientID','FamilyID','DateStart', 'DateEnd','CurrentAge','ClientHeightCM',
                            'ClientWeightKG','MonthlyAmount', 'ExpenseAmount','TotalScore']
  CATEGORICAL_FEATURES: ['ConsentType', 'RelationshipType', 'Gender', 'AboriginalIndicator', 'Citizenship', 'VeteranStatus', 'CountryOfBirth',
                         'ProvinceOfBirth', 'CityOfBirth', 'HairColour', 'EyeColour', 'ServiceType', 'OrganizationName', 'ReasonForService',
                         'InHousing', 'IncomeType', 'ExpenseType', 'ExpenseFrequency', 'IsEssentialYN', 'EducationLevel', 'HealthIssue', 'DiagnosedYN',
                         'SelfReportedYN', 'SuspectedYN', 'OtherMedications', 'ContributingFactor', 'BehavioralFactor',
                         'Severity', 'LifeEvent', 'DietCatetory', 'FoodType', 'PreScreenPeriod', 'Reason']
  TIME_PAIRED_FEATURES:
    -
      NAME: 'Service'
      START: 'ServiceStartDate'
      END: 'ServiceEndDate'
  KFOLDS: 10
  TIME_SERIES:
    TIME_STEP: 30                        # In days
    T_X: 6                               # Length of time series input sequence
    YEARS_OF_DATA: 3                     # Years of recent data to create time series records for.
    FOLDS: 7
  SPDAT:
    INCLUDE_SPDATS: false
    SPDAT_CLIENTS_ONLY: false
    SPDAT_DATA_ONLY: false


# Neural network models
NN:
  HIFIS_MLP:
    NODES:
      DENSE0: 80
      DENSE1: 60
    LAYERS: 3
    L2_LAMBDA: 0.01
    DROPOUT: 0.35
    LR: 0.0001
  HIFIS_RNN_MLP:
    LSTM:
      UNITS: 4
    DENSE:
      DENSE0: 64
      DENSE1: 32
    LAYERS: 6
    L2_LAMBDA: 0.00178
    DROPOUT: 0.44
    LR: 0.001

# Training
TRAIN:
<<<<<<< HEAD
  EXPERIMENT: 'multi_train'         # One of {'single_train', 'multi_train', 'hparam_search'}
  MODEL_DEF: 'hifis_rnn_mlp'         # One of {'hifis_mlp', 'hifis_rnn_mlp'}
=======
  EXPERIMENT: 'cross_validation'         # One of {'single_train', 'multi_train', 'hparam_search', 'cross_validation'}
  MODEL_DEF: 'hifis_mlp'         # One of {'hifis_mlp', 'hifis_rnn_mlp'}
>>>>>>> b5b2e95f
  TRAIN_SPLIT: 0.9
  VAL_SPLIT: 0.05
  TEST_SPLIT: 0.05
  EPOCHS: 300
  BATCH_SIZE: 1024
  POS_WEIGHT: 0.5
  IMB_STRATEGY: 'class_weight'            # One of {'class_weight', 'random_oversample', 'smote', 'adasyn'}
  METRIC_PREFERENCE: ['f1score', 'recall', 'precision', 'auc', 'loss']
  NUM_RUNS: 10
  THRESHOLDS: 0.5   # Can be changed to list of values in range [0, 1]
  PATIENCE: 15
  HP:
    METRICS: ['accuracy', 'loss', 'recall', 'precision', 'auc']
    COMBINATIONS: 100
    REPEATS: 2
    RANGES:
      NODES0: [32, 48, 64]          # Discrete range
      NODES1: [16, 24, 32]                # Discrete range
      LAYERS: [2, 4, 6]                     # Discrete range
      DROPOUT: [0.2, 0.5]                 # Real range
      LR: [-3.0, -3.0]                      # Real range on logarithmic scale (10^x)
      OPTIMIZER: ['adam']                   # Discrete range
      BETA_1: [-1.0, -1.0]                  # 1st moment for Adam. Real range on log scale (1 - 10^x)
      BETA_2: [-3.0, -3.0]                  # 2nd moment for Adam. Real range on log scale (1 - 10^x)
      L2_LAMBDA: [-7.0, -2.0]               # Real range on log scale (10^x)
      BATCH_SIZE: [1024]                    # Discrete range
      POS_WEIGHT: [0.5, 0.7]                # Weight multiplier for positive class. Real range
      IMB_STRATEGY: ['class_weight']        # Discrete range
      LSTM_UNITS: [4, 8, 16, 32]            # Discrete range

# LIME explanations
LIME:
  HIFIS_MLP:
    KERNEL_WIDTH: 2.5
    FEATURE_SELECTION: 'lasso_path'
    NUM_FEATURES: 15
    NUM_SAMPLES: 60000
    MAX_DISPLAYED_RULES: 15
  HIFIS_RNN_MLP:
    KERNEL_WIDTH: 14.33
    FEATURE_SELECTION: 'lasso_path'
    NUM_FEATURES: 30
    NUM_SAMPLES: 40000
    MAX_DISPLAYED_RULES: 30
  SP:
    SAMPLE_FRACTION: 1.0
    NUM_EXPLANATIONS: 15
  EXPERIMENT: 'explain_client'               # One of {'explain_client', 'lime_experiment', 'submodular_pick'}

# Predictive horizon search experiment
HORIZON_SEARCH:
  N_MIN: 0
  N_MAX: 52
  N_INTERVAL: 4
  RUNS_PER_N: 10

# Batch predictions on raw data
PREDICTION:
  THRESHOLD: 0.5
  CLASS_NAMES: {0: 'not at risk', 1: 'at risk'}
  EXPERIMENT: 'batch_prediction'              # One of {'batch_prediction', 'trending_prediction'}

# Data clustering
K-PROTOTYPES:
  K: 5
  N_RUNS: 30
  N_JOBS: 1
  K_MIN: 2
  K_MAX: 20
  EXPERIMENT: 'cluster_clients'               # One of {'cluster_clients', 'silhouette_analysis'}<|MERGE_RESOLUTION|>--- conflicted
+++ resolved
@@ -96,13 +96,8 @@
 
 # Training
 TRAIN:
-<<<<<<< HEAD
-  EXPERIMENT: 'multi_train'         # One of {'single_train', 'multi_train', 'hparam_search'}
+  EXPERIMENT: 'single_train'         # One of {'single_train', 'multi_train', 'hparam_search', 'cross_validation'}
   MODEL_DEF: 'hifis_rnn_mlp'         # One of {'hifis_mlp', 'hifis_rnn_mlp'}
-=======
-  EXPERIMENT: 'cross_validation'         # One of {'single_train', 'multi_train', 'hparam_search', 'cross_validation'}
-  MODEL_DEF: 'hifis_mlp'         # One of {'hifis_mlp', 'hifis_rnn_mlp'}
->>>>>>> b5b2e95f
   TRAIN_SPLIT: 0.9
   VAL_SPLIT: 0.05
   TEST_SPLIT: 0.05
